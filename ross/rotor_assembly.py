--- conflicted
+++ resolved
@@ -212,12 +212,8 @@
                 p_mass.tag = "Point Mass " + str(i)
 
         self.shaft_elements = sorted(shaft_elements, key=lambda el: el.n)
-<<<<<<< HEAD
+
         self.bearing_elements = sorted(bearing_elements, key=lambda el: el.n)
-=======
-        self.bearing_elements = bearing_elements
-        self.bearing_seal_elements = sorted(bearing_elements, key=lambda el: el.n)
->>>>>>> 1f6d1eda
         self.disk_elements = disk_elements
         self.point_mass_elements = point_mass_elements
         self.elements = [
@@ -423,10 +419,7 @@
             if pd.isna(df.loc[df.tag == b.tag, "nodes_pos_l"]).all()
         }
         # cycle while there are bearings without a z location
-<<<<<<< HEAD
-
-=======
->>>>>>> 1f6d1eda
+        
         for b in cycle(self.bearing_elements):
             if bearings_no_zloc:
                 if b in bearings_no_zloc:
@@ -2081,11 +2074,7 @@
         Example
         -------
         >>> rotor1 = rotor_example()
-<<<<<<< HEAD
-        >>> rotor1.save(Path('.'),'new_rotor1')
-=======
         >>> rotor1.save(Path('.')/'new_rotor1')
->>>>>>> 1f6d1eda
         >>> rotor2 = Rotor.load(Path('.')/'new_rotor1')
         >>> rotor1 == rotor2
         True
